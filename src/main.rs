--- conflicted
+++ resolved
@@ -51,13 +51,8 @@
         .filter(|c| {
             c.is_alphanumeric()
                 || [
-<<<<<<< HEAD
-                ' ', '.', ' ', '=', '\t', ',', '?', '!', ':', '&', '/', '-', '_',
-            ]
-=======
                     ' ', '.', ' ', '=', '\t', ',', '?', '!', ':', '&', '/', '_',
                 ]
->>>>>>> f72638d3
                 .contains(c)
         })
         .collect()
@@ -429,8 +424,7 @@
                         init_con.disconnect(DisconnectOptions::new())?;
                         bail!("Disconnected");
                   }
-        }
-        ;
+        };
     }
 
     // Disconnect
